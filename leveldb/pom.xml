--- conflicted
+++ resolved
@@ -1,248 +1,9 @@
 <?xml version="1.0" encoding="UTF-8"?>
-<<<<<<< HEAD
-<project xmlns="http://maven.apache.org/POM/4.0.0" xmlns:xsi="http://www.w3.org/2001/XMLSchema-instance"
-	xsi:schemaLocation="http://maven.apache.org/POM/4.0.0 http://maven.apache.org/xsd/maven-4.0.0.xsd">
-	<modelVersion>4.0.0</modelVersion>
-
-	<parent>
-		<groupId>com.tinfoiled.mcpe.leveldb</groupId>
-		<artifactId>leveldb-project</artifactId>
-		<version>0.8-SNAPSHOT</version>
-	</parent>
-
-	<artifactId>leveldb</artifactId>
-	<name>${project.artifactId}</name>
-	<description>Port of LevelDB to Java</description>
-
-	<properties>
-		<air.main.basedir>${project.parent.basedir}</air.main.basedir>
-	</properties>
-
-	<dependencies>
-
-		<dependency>
-			<groupId>com.tinfoiled.mcpe.leveldb</groupId>
-			<artifactId>leveldb-api</artifactId>
-		</dependency>
-
-		<dependency>
-			<groupId>org.xerial.snappy</groupId>
-			<artifactId>snappy-java</artifactId>
-			<version>1.0.3</version>
-			<optional>true</optional>
-		</dependency>
-
-		<dependency>
-			<groupId>org.iq80.snappy</groupId>
-			<artifactId>snappy</artifactId>
-			<version>0.2</version>
-			<optional>true</optional>
-		</dependency>
-
-		<dependency>
-			<groupId>com.google.guava</groupId>
-			<artifactId>guava</artifactId>
-		</dependency>
-
-		<!-- only needed for ProGuard -->
-		<dependency>
-			<groupId>com.google.code.findbugs</groupId>
-			<artifactId>annotations</artifactId>
-			<optional>true</optional>
-			<scope>provided</scope>
-		</dependency>
-
-		<!-- for testing -->
-		<dependency>
-			<groupId>joda-time</groupId>
-			<artifactId>joda-time</artifactId>
-			<scope>test</scope>
-		</dependency>
-
-		<dependency>
-			<groupId>org.testng</groupId>
-			<artifactId>testng</artifactId>
-			<scope>test</scope>
-		</dependency>
-
-		<!-- to verify file format compatibility with the native leveldb impl -->
-		<dependency>
-			<groupId>org.fusesource.leveldbjni</groupId>
-			<artifactId>leveldbjni</artifactId>
-			<version>1.1</version>
-			<scope>test</scope>
-			<exclusions>
-				<exclusion>
-					<groupId>org.iq80.leveldb</groupId>
-					<artifactId>leveldb-api</artifactId>
-				</exclusion>
-			</exclusions>
-		</dependency>
-
-	</dependencies>
-	<build>
-		<plugins>
-			<plugin>
-				<groupId>org.apache.maven.plugins</groupId>
-				<artifactId>maven-shade-plugin</artifactId>
-				<version>1.4</version>
-				<executions>
-					<execution>
-						<phase>package</phase>
-						<goals>
-							<goal>shade</goal>
-						</goals>
-					</execution>
-				</executions>
-				<configuration>
-					<shadedArtifactAttached>true</shadedArtifactAttached>
-					<shadedClassifierName>uber</shadedClassifierName>
-					<relocations>
-						<relocation>
-							<pattern>com.google.common</pattern>
-							<shadedPattern>org.iq80.leveldb.shaded.guava</shadedPattern>
-						</relocation>
-					</relocations>
-				</configuration>
-			</plugin>
-			<plugin>
-				<groupId>com.github.wvengen</groupId>
-				<artifactId>proguard-maven-plugin</artifactId>
-				<version>2.0.5</version>
-				<executions>
-					<execution>
-						<phase>package</phase>
-						<goals>
-							<goal>proguard</goal>
-						</goals>
-					</execution>
-				</executions>
-				<configuration>
-					<proguardVersion>5.0</proguardVersion>
-					<injar>${project.build.finalName}.jar</injar>
-					<outjar>${project.build.finalName}-slim.jar</outjar>
-					<attach>true</attach>
-					<attachArtifactClassifier>min</attachArtifactClassifier>
-					<libs>
-						<lib>${rt.jar.path}</lib>
-						<lib>${jsse.jar.path}</lib>
-					</libs>
-					<assembly>
-						<inclusions>
-							<inclusion>
-								<groupId>com.tinfoiled.mcpe.leveldb</groupId>
-								<artifactId>leveldb-api</artifactId>
-							</inclusion>
-							<inclusion>
-								<groupId>org.iq80.snappy</groupId>
-								<artifactId>snappy</artifactId>
-							</inclusion>
-							<inclusion>
-								<groupId>com.google.guava</groupId>
-								<artifactId>guava</artifactId>
-							</inclusion>
-						</inclusions>
-					</assembly>
-
-					<obfuscate>false</obfuscate>
-					<options>
-						<option>-keep class org.iq80.leveldb.*{*;}</option>
-						<option>-keep class org.iq80.leveldb.impl.*{*;}</option>
-						<option>-keep class org.iq80.leveldb.util.*{*;}</option>
-
-						<option>-keep class com.google.common.collect.ImmutableList{*;}</option>
-						<option>-keep class com.google.common.base.Preconditions{*;}</option>
-
-						<option>-keep class org.iq80.snappy.*{*;}</option>
-						<!-- <option>-keep class org.xerial.snappy.Snappy{*;}</option> -->
-						<option>-dontnote com.google.common.cache.Striped64</option>
-						<option>-dontnote com.google.common.cache.Striped64$*</option>
-						<option>-dontnote com.google.common.util.concurrent.MoreExecutors</option>
-						<option>-dontwarn com.google.common.collect.MinMaxPriorityQueue</option>
-						<option>-dontwarn org.xerial.snappy.SnappyLoader</option>
-						<option>-dontwarn org.xerial.snappy.SnappyBundleActivator</option>
-						<option>-dontwarn org.iq80.snappy.HadoopSnappyCodec**</option>
-						<option>-dontoptimize</option>
-					</options>
-				</configuration>
-				<dependencies>
-					<dependency>
-						<groupId>net.sf.proguard</groupId>
-						<artifactId>proguard-base</artifactId>
-						<version>5.0</version>
-						<scope>runtime</scope>
-					</dependency>
-				</dependencies>
-			</plugin>
-		</plugins>
-
-		<resources>
-			<resource>
-				<directory>${project.basedir}/src/main/resources</directory>
-				<filtering>true</filtering>
-				<includes>
-					<include>**/*</include>
-				</includes>
-			</resource>
-		</resources>
-		<pluginManagement>
-			<plugins>
-				<plugin>
-					<groupId>org.apache.maven.plugins</groupId>
-					<artifactId>maven-surefire-plugin</artifactId>
-					<configuration>
-						<excludes>
-						</excludes>
-					</configuration>
-				</plugin>
-			</plugins>
-		</pluginManagement>
-	</build>
-
-	<profiles>
-		<profile>
-			<id>lib/rt.jar</id>
-			<activation>
-				<file>
-					<exists>${java.home}/lib/rt.jar</exists>
-				</file>
-			</activation>
-			<properties>
-				<rt.jar.path>${java.home}/lib/rt.jar</rt.jar.path>
-				<jsse.jar.path>${java.home}/lib/jsse.jar</jsse.jar.path>
-			</properties>
-		</profile>
-		<profile>
-			<id>Classes/classes.jar</id>
-			<activation>
-				<file>
-					<exists>${java.home}/../Classes/classes.jar</exists>
-				</file>
-			</activation>
-			<properties>
-				<rt.jar.path>${java.home}/../Classes/classes.jar</rt.jar.path>
-				<jsse.jar.path>${java.home}/../Classes/jsse.jar</jsse.jar.path>
-			</properties>
-		</profile>
-		<profile>
-			<id>jre/lib/rt.jar</id>
-			<activation>
-				<file>
-					<exists>${java.home}/jre/lib/rt.jar</exists>
-				</file>
-			</activation>
-			<properties>
-				<rt.jar.path>${java.home}/jre/lib/rt.jar</rt.jar.path>
-				<jsse.jar.path>${java.home}/jre/lib/jsse.jar</jsse.jar.path>
-			</properties>
-		</profile>
-	</profiles>
-=======
 <project xmlns="http://maven.apache.org/POM/4.0.0" xmlns:xsi="http://www.w3.org/2001/XMLSchema-instance" xsi:schemaLocation="http://maven.apache.org/POM/4.0.0 http://maven.apache.org/xsd/maven-4.0.0.xsd">
     <modelVersion>4.0.0</modelVersion>
 
     <parent>
-        <groupId>org.iq80.leveldb</groupId>
+        <groupId>com.tinfoiled.mcpe.leveldb</groupId>
         <artifactId>leveldb-project</artifactId>
         <version>0.10</version>
     </parent>
@@ -259,7 +20,7 @@
     <dependencies>
 
         <dependency>
-            <groupId>org.iq80.leveldb</groupId>
+            <groupId>com.tinfoiled.mcpe.leveldb</groupId>
             <artifactId>leveldb-api</artifactId>
         </dependency>
 
@@ -357,5 +118,4 @@
             </plugins>
         </pluginManagement>
     </build>
->>>>>>> fbcd05b6
 </project>